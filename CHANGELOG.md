# CHANGELOG

## v0.29.0

_2017-12-22_

**Notable Changes**

<<<<<<< HEAD
- Updated formatting and flags of `envs list`, `services list`, `invites list`, `policies list` and `policies view`
- Added styling, color and org/project prompts throughout commands
- Removed JSON format from `view`
=======
- Redesigned the output of `view` and removed the `--format` flag.
- Updated formatting and flags of `envs list`, `services list`, `invites list`,
  `machines list`, and `machines view`.
- Added styling, color and org/project prompts throughout commands. Colors can
  be disable by running `torus prefs set core.colors false`.
>>>>>>> a5cebca8

## v0.28.1

_2017-12-17_

**Fixes**

- Torus will only print out secondary information such as when it's attempting
  to authenticate using credentials from `TORUS_EMAIL`, `TORUS_PASSWORD`,
  `TORUS_TOKEN_ID`, and `TORUS_TOKEN_SECRET` if stdout is attached to a
  terminal window.

## v0.28.0

_2017-12-05_

**Notable Changes**

- Introduced command `orgs members --org ORG` to list all members within an
  organization.
- Changed the output style of `teams members` to match the output style of
  `orgs members --org ORG`.
- Introduced the `torus export` command making it easy to export secrets from a
  specific environment and service. As a result the `torus view` `--format, -f`
  flas has been deprecated and will be removed on December 31st 2017.
- Using `torus export`, you can now export secrets to [terraform's](https://terraform.io) `tfvars` file format.
- Encryption keys, user passwords, and machine secret tokens are now stored in
  secure and guarded memory making it more difficult to extract data from a
  running process.
- Replaced `torus ls` with `torus list` making it easy to list and search for secrets within a project. Listing secrets is now twice as fast as `torus ls`.

**Fixes**

- Fixed a bug preventing old credential values from being decrypted.
- Previously, expiration of a key was set to be one year, instead, we've set it
  to be three. This fixes a bug which prevented users from setting secrets as
  their keys had expired. A corresponding change was made to the torus server.

## v0.27.0

_2017-11-08_

**Notable Changes**

- Significant performance increases when secrets are sourced from multiple
  keyrings. For example if a secret is brought in from `dev-*` and `dev-user`
  Torus will no longer unseal the private encryption key twice which leads to a
  signficiant reduction in decryption time. Users should notice this
  improvement when using `torus view` and `torus run`.
- Significant reduction in the number of round trips made to the Torus server
  to fetch an organizations claimtree (web of trust) when decrypting or
  encrypting secrets. Users should notice this improvement when many different
  users are contributing secrets to the same keyrings when using `torus view`,
  `torus run`, `torus set`, or `torus unset`.
- Parallelized fetching of keypairs and an orgs claimtree during secret
  decryption. Users should notice a modest improvement when using `torus view`
  and `torus run`.

**Fixes**

- Request timeout to the server has been increased from 6s to 60s.
- Fixed a bug preventing a user's invitation from being approved after a user
  was removed from the organization.

## v0.26.1

_2017-10-28_

**Fixes**

- `torus import` will now use the provided key instead of the value
- Users are now reminded to keep their password safe and secure during `torus signup`.
- No longer prompt to enable or disable hints during signup, instead always enable them.
- Actually set the default value of the `core.check_updates` preference to `true`
- Add a tip after signup to generate a `.torus.json` file using `torus link`

**Thanks**

- PatDuJour

## v0.26.0

_2017-10-27_

**Notable Changes**

- Introduced `torus policies attach` allowing a user to attach a policy to
  multiple teams or machine roles.
- Introduced `torus policies delete` allowing a user to delete a policy and all
  of it's attachment from an org. System policies cannot be deleted.
- When generating a policy using `torus allow` or `torus deny` you can now
  specify it's name and description using the `--name` and `--description`
  flags. If no description is provided, one will be generated.

**Fixes**

- Clarify the behaviour of the `--environment`, `--service`, `--instance`,
  `--user`, and `--machine` flags when reading or writing secrets.

## v0.25.2

_2017-10-19_

**Fixes**

- Fixed a bug preventing Torus from being used once installed via npm on win32.

## v0.25.1

_2017-10-16_

**Fixes**

- Fixed a bug preventing Torus being installed from a Brew formula

## v0.25.0

_2017-10-13_

**Notable Changes**

- You can now install the windows client via `npm` (e.g. `npm install -g torus-cli`).
- Multiple secrets can be imported at once from a `.env` file using `torus
  import` (e.g. `torus import .env`).

**Fixes**

- Torus can now be installed on Mac OS X via `brew`.
- `torus signup` will no longer error unexpectedly if you provide name with
  less than 3 characters.
- Changing your password using `torus profile update` will no longer lock you
  out of your account.
- The daemon will no longer crash if it cannot reach `get.torus.sh` during
  version checking.
- New version checking has been re-enabled after being disabled in `v0.24.2`
  whcih will be checked at startup of the daemon and every day at 6am.
- Torus is now compiled using go1.9.1

**Thanks**

- Luiz Branco

## v0.24.2

_2017-09-25_

**Fixes**

- Disabled version checking against `get.torus.sh` as a temporary work around
  to torus DNS outage.
- Disabled update checking by default if a `~/.torusrc` does not already exist.

## v0.24.1

_2017-05-31_

**Fixes**

- Hints will no longer be displayed if stdout is not a terminal.
- The CLI will now wait indefinitely for a request to be completed by the daemon.

## v0.24.0

_2017-05-24_

**Notable Changes**

- `torus set` now supports `name=path` syntax (e.g. `torus set foo=bar` or
  `torus set /org/project/env/*/*/*/foo=bar`)
- We now refer to `Name` as `Full Name` to differentiate between a user's full
  name and username.

**Thanks**

- Luiz Branco

## v0.23.0

_2017-05-17_

**Notable Changes**

- `keyring` type worklog items are now organized by user, not keyring. Keyrings
  are internal structures that hold secrets; they shouild rarely appear in the
  UI. Focusing on users that are missing access they should have is much more
  understandable.
- Torus now checks for available updates to itself, and reports on them during
  the `login` and `version` commands. This behaviour can be disabled with
  `torus prefs set core.check_updates false`.
- Exciting new worklog ui:
  - Items are grouped by type, making the display more compact and usable.
  - Lots of color and formatting!
  - Each worklog item includes details visible with `view`. For example, secret
    rotation items include which users caused the need for rotation, and why
    (i.e. 'james was removed from the org.').
- A beta version of the windows client is now available on
  [get.torus.sh](https://get.torus.sh)!

**Fixes**

- Correct the help message for `invites accept`'s org flag.
- Fixed a problem where machine's with a name containing `machine-` (but as a
  prefix) could not interact with credential.

**Security**

- Added documentation to the README.md regarding the default security profile
  of Torus on Windows.

**Thanks**

- Federico Ruggi
- Jelmer Snoeck

## v0.22.0

_2017-01-17_

**Notable Changes**

- Publish release details to GitHub as proper releases.
- Show more details in the summary of invite and keypairs worklog items.
- Passphrase derived public key authentication (PDPKA) is now used to
  authenticate users. Old users will be upgraded to support this auth method on
  their next login once they've upgraded to the latest version of Torus. New
  users will support PDPKA out of the box. Once a user has upgraded to support
  PDPKA, HMAC authentication is no longer supported.
- When creating a project, a `default` service is always created as well. As a
  result, the `--bare` option has been removed from `torus link`.

**Fixes**

- If a user is missing access to a keyring, but they do not yet have a valid
  keypair, don't alert other users to add this user to the keyring; they won't
  be able to!
- Removed forgotten debug logs from appearing in `~/.torus/daemon.log`

## v0.21.1

_2016-12-20_

**Security**

- Resolved information leak to daemon log file during machine login.

## v0.21.0

_2016-12-16_

**Notable Changes**

- Support Ubuntu 16.10 (Yakkety Yak) for deb packages.
- Secrets set on the command line are now always treated as strings. Previously,
  We would attempt to convert to ints or floats. Torus doesn't know if
  you want `-007` to be a string suffix for your spy identifiers, or the number
  `-7`; so no longer guess, and use the provided value.
  This change will affect newly set values, but not existing ones.

**Fixes**

- Ensure `keypairs generate` does not panic when used against an org that has
  existing keypairs.
- Teach `keypairs list` to display the real validity state of a key, not just
  always "YES".
- Under NPM/Node.js, run via a passthrough script that will select the right
  binary. This replaces the previous install time symlinking script, which
  was error prone and unusable with sudo installs in some cases.
- Skip over users without encryption keys when storing secrets, instead of
  erroring out, allowing other users to still access the secrets.
- Teach the `keypairs` `worklog` item how to handle users that have been
  removed from a keyring (or had their keys revoked), and then subsequently
  re-added: The old secret values still require rotation, but the user can be
  given access to the secrets once again.
- Allow non-admin users to run worklog list, by continuing passed unauthorized
  requests when looking at invites. Only admins can view invites.

## v0.20.0

_2016-12-13_

**Notable Changes**

- Update the style of selection lists for improved readability.
- Added hint output to core commands, prompting the user during signup if they
  wish to enable them.
- Confirm dialogues now show default value as uppercase
- Teach `worklog` how to identify and fix cases where users or machines
  haven't been included in a keyring for secrets access when they should be.

**Fixes**

- Resolved possible race condition in the progress notification code.
- Ensure the user is logged in when trying to create an org.

**Thanks**

- Jelmer Snoeck

## v0.19.0

_2016-12-08_

**Notable Changes**

- Add preferences for `core.disable_progress` and `core.disable_hints` to
  control levels of output in preparation for guided on-boarding.
- Support vim movement bindings for interactive inputs. This can be enabled
  with `torus prefs set core.vim true`.
- Support `**` in path expressions passed to commands.  `torus set
  /org/project/**/port 5000` is equivalent to `torus set
  /org/project/*/*/*/*/port`
- `torus ls` behaviour changed to follow system `ls` more closely, no longer
  supporting context or command flags (e.g. `--org, --project, etc`).
- `torus worklog list` now displays a friendly message if no actions need to be
  taken.
- `torus prefs list` now displays the default values for preferences if no
  override has been set by the user.
- Added directory styles to [get.torus.sh](https://get.torus.sh)
- Updated validation for `torus allow` and `torus deny` to catch when secret name is missing
- `torus ls` no longer filters out credentials with the same name based on specificity.

**Fixes**

- Ensure that `torus version` will always return, even if the upstream server
  is misconfigured.
- Fixed an issue where the wrong version of a credential would be used after a
  user was removed from an org.
- Fixed an issue where the wrong version of a credential would be displayed if
  more than two credentials of the same name existed inside the same keyring.

**Docs**

- Added documentation for `torus worklog resolve`

**Thanks**

- Ben Tranter

## v0.18.0

_2016-11-30_

**Notable Changes**

- Re-organization of commands and editing of help output.
- Include a systemd service unit with deb packaging, to run the torus daemon in
  a system wide machine mode. When the unit is running, users in the `torus`
  group can access it. To run the unit, both `TORUS_TOKEN_ID` and
  `TORUS_TOKEN_SECRET` must be set in `/etc/torus/token.environment`.
  See v0.17.0 for the matching rpm change.
- Teach `worklog` about missing user keypairs.
- Teach `worklog` about approving invites.
- Unhide `worklog resolve`, as it can now be used to generate missing keypairs
  for an org, or approve an invite.

**Fixes**

- Fixed "unauthorized" error which occurred while updating email and password at
  the same time.
- Improve message for `machines list` when no machines are found.
- When encrypting or signing, do not use revoked keypairs.
- `torus ls` now returns *all* secrets that match the given path, if a `*` was
  provided or the path contained an alternation it wouldn't have been returned.

## v0.17.0

_2016-11-15_

**Notable Changes**

- Introduced `--format, -f` to `torus view` for specifying the format of out the output (env, json, verbose).
- Updated the `--verbose, -v` option for `torus view` to be a shortcut to `--format verbose`.
- Include a systemd service unit with the rpm packaging, to run the torus daemon in a system wide machine mode. When the unit is running, users in the `torus` group can access it. To run the unit, both `TORUS_TOKEN_ID` and `TORUS_TOKEN_SECRE` must be set in `/etc/torus/token.environment`.
- Introduced `torus profile update` for changing the current users name, email, or password.
- Introduced `torus profile view` for displaying current identity, removing such information from `torus status`
- Began publishing deb, rpm, brew, and binary releases at [get.torus.sh](https://get.torus.sh) increasing the number of ways you can download and install `torus`.

## v0.16.0

_2016-11-09_

**Notable Changes**

- Introduced `--user, -u` and `--machine, -m` flags to `torus set`, `torus
  unset`, `torus view`, `torus run`, and `torus ls` for specifying machine or
  user identity
- Introduce `machines roles list` and `machines roles create` commands for
  viewing and creating machine roles.
- Machine teams no longer appear under `teams list` nor can you view machine
  teams through `teams members`.
- The `machines` command now appears under the `ORGANIZATIONS` category when
  listing commands with `torus help`.
- Introduce more release formats: npm, binary/zip, rpm/yum, & homebrew
- Provide more detailed error messages.

**Fixes**

- Listing teams no longer results in a panic when an unknown org is specified.
- `torus status` properly displays the identity segment for a machine in the credential path.
- Various typo fixes.

## v0.15.0

_2016-11-01_

**Notable Changes**

- Added Contributor Guide, CLA and Code of Conduct as a part of our open sourcing effort
- Introducing the ability to create, list, view, and destroy machines to support secret access in automated environments (e.g. continuous integration or production).

**Fixes**

- Errors encountered during an interactive prompt are no longer hidden, they are surfaced to the user.

## v0.14.0

**Notable Changes**

- License changed to BSD 3-Clause
- Repository open-sourced, updated README

## v0.13.0

_2016-10-26_

**Notable Changes**

- The alpha waitlist has been removed, any user can now signup for their free account. We've introduced the `torus verify` command allowing users to verify their email addresses if they interrupt the signup flow
- Introduced the `torus ls` command for navigating through all of the organizations, projects, services, environments, and the secrets you have access too.
- Improved error messages across the product, including input validation.

**Fixes**

- Fix to `torus keypairs generate` when used with `--all`
- Fixed invite approval for orgs with secrets set using an or operation (e.g. `ag set -e production -e development secret mysupersecret`).
- Fix to prevent display of credentials which had been unset.

## v0.12.0

_2016-10-18_

**Notable Changes**

- Introduce new `orgs remove <username>` command, to remove a user from an
  org, including their team memberships and secret access.
- Introduce keyring versioning. After a user has been removed from a keyring,
  we increment the keyring version, creating a logical access boundary. New
  secrets are added to the new keyring version, and old secrets can be
  called out as needing to be rotated.
- Introduce the `worklog` command. `worklog` discovers and tracks important
  tasks to do within `torus`. The first type of item it tracks are secrets
  that should be rotated due to users being removed from an organization.

**Fixes**

- Assorted fixes for help text.
- Fixed a bug with `orgs invite send` which prevented a user from being invited
  if any teams were specified.
- `teams remove` no longer panics if a bad team name is supplied.
- `policies detach` no longer panics if too few arguments are supplied.
- Adding an admin or owner to a team with a deny no longer removes their access.

## v0.11.0

_Published: 2016-10-12_

**Breaking**

- The credential schema revision has changed to make unset credentials
  easier to identify. This change is backwards incompatible; `torus` clients
  before `v0.11.0` will error when trying to read credentials set or unset by
  `v0.11.0`+ clients.
- An API change to the server breaks compatability with `torus` clients with
  versions at or above `v0.10.0` and before this version (`v0.11.0`).

**Fixes**

- Grammar fixes in command output.
- The username displayed in `invites list` now has its own column.
- Fix a panic in `keypairs generate` when the supplied org is not found.

**Notable Changes**

- Defaults for the `instance` value have been cleaned up. During `set` and
  `unset`, `instance` defaults to `*` (all instances of a service run by an
  identity). During `view`, `run`, and `status`, it defaults to `1`.
- `torus` now ships with the final production root signing key.

## v0.10.1

_Published: 2016-09-29_

**Fixes**

- Credential names are case insensitive, normalized to lower case. Teach the
  cli to do this before sending credentials to the server.

## v0.10.0

_Published: 2016-09-28_

**Deprecation**:

- All previous versions of `ag` are deprecated and support will cease as of
  October 24th 2016. Please switch to using `torus` by that date.

**Breaking**

- The command line utility has been renamed to `torus` from `ag`.
- All `.arigatorc` and `.arigato.json` files will need to be renamed to
  `.torusrc` and `.torus.json`.
- The arigato root directory has been renamed to `~/.torus` from `~/.arigato`

**Upgrade Instructions**

- If you already have `ag` installed, stop the daemon using `ag daemon stop`
- Uninstall the `ag` using `npm uninstall -g ag`
- Install the new version using `npm install -g torus-cli`
- Rename `.arigato.json` and `.arigatorc` to `.torus.json` and `.torusrc`
  respectively

**Notable Changes**

- All environment variables are now prefixed with `TORUS_` instead of `AG_`
- `torus link` will now generate a `.torus.json` file instead of `.arigato.json`
- `torus prefs` will now read and write to a global `.torusrc` file

**Fixes**

- A secret can no longer be set for a non-existent service, environment, or
  user.

## v0.9.0

_Published: 2016-09-20_

**Notable Changes**

- Command added for viewing policy statements: `ag policies view`

**Fixes**

- Corrected the help message for `ag invites approve`

## v0.8.0

_Published: 2016-09-13_

**Notable Changes**

- The conversion to Go is complete.
- Required external files are now bundled into the Go binary.

## v0.7.0

_Published: 2016-09-08_

**Notable Changes**

- Five commands converted from Node.js to Go (run, view, invites accept, teams create, teams remove`).

**Performance Improvements**

- Significant performance improvements to the run and view commands (60% reduction in execution time).

**Fixes**

- Fixed an issue introduced in v0.6.0 that prevented alpha users from accepting invitations.


## v0.6.1

_Published: 2016-09-08_

**Fixes**

- ag org invites approve, approved the first invite in the list instead of the invite for the supplied email.


## v0.6.0

_Published: 2016-09-07_

**Notable Changes**

- Support for specifying org, project, user, and instance flags using AG_ORG, AG_PROJECT, AG_USER, and AG_INSTANCE environment variables.
- Improved output for listing subcommand help (e.g. ag help orgs)
- UI improvements for all list commands converted to Go
- All prompts now provide inline feedback on input validity
- When creating a service, environment, or project you can now create a parent object in one flow (e.g. while creating a new service you can also create a new org and project).
- Significant performance improvement for all commands converted from Node to Go.

We've converted 29 of 41 total commands from Node.js to Go since our last release (v0.5.0). The 12 remaining commands are listed below.

- ag view
- ag run
- ag allow
- ag deny
- ag invites accept
- ag policies detach
- ag set
- ag teams add
- ag teams create
- ag teams remove
- ag unset
- ag verify


## v0.5.0

_Published: 2016-08-29_

This release marks the first stage of our conversion to go. As such, many changes are structural, and not visible (but they're all still great!)

**Breaking Changes**

- Subcommand structure has changed:
 - Subcommands were previously delimited with a colon (ie `ag envs:create`). They are now delimited with a space (ie `ag envs create`).
 - Top-level commands containing subcommands are now `list` subcommands of the top-level command. For example, the old `ag orgs` is now `ag orgs list`.
 - For more details of the new command structure, please see `ag help` to view all top level commands, `ag <command> --help` to view the subcommands within a top-level command, and `ag <command> <subcommand> --help` to see the help for an individual subcommand.

**Notable Changes**

- `ag run` reads `environment` and `service` from environment variables (`AG_ENVIRONMENT` and `AG_SERVICE`).
- New command: `ag daemon` can display the session daemon's status, and start or stop it.
- `ag login` provides validation feedback while entering email and password.

**Performance Improvements**

- Help output is noticeably faster.
- Server-side performance improvements will speed up most commands.


## v0.4.0

_Published: 2016-08-22_

**Breaking**

- Generating policies via. allow/deny will require  >= v0.4.0.

**Notable**

- Added feedback messages when generating a keypair or encrypting a secret.
- Added the ability to view members of a team and to remove them using ag teams:members and ag teams:remove.

**Fixes**

- If the CLI cancels mid-operation the daemon now cancels its on-going crypto operations.
- The CLI no longer checks the file permissions of the .arigato.json file


## v0.3.0

_Published: 2016-08-17_

**Notable Changes**

- `ag run` now accepts an email and password variables (e.g. AG_EMAIL=my@email.com AG_PASSWORD=my_password). This allows you to automate the login process!
- Listing services via. `ag services` or `ag environments` now takes your context into consideration. To list all projects or environments just use -a, --all.

**Fixes**

- The daemon is now compiled using go 1.7 fixing crashes on MacOS X Sierra.
- `ag run` did not start the process or pass parameters to the child properly, this has been fixed.<|MERGE_RESOLUTION|>--- conflicted
+++ resolved
@@ -6,17 +6,12 @@
 
 **Notable Changes**
 
-<<<<<<< HEAD
-- Updated formatting and flags of `envs list`, `services list`, `invites list`, `policies list` and `policies view`
-- Added styling, color and org/project prompts throughout commands
-- Removed JSON format from `view`
-=======
 - Redesigned the output of `view` and removed the `--format` flag.
 - Updated formatting and flags of `envs list`, `services list`, `invites list`,
-  `machines list`, and `machines view`.
+  `machines list`, `machines view`, `policies list` and `policies view`.
 - Added styling, color and org/project prompts throughout commands. Colors can
   be disable by running `torus prefs set core.colors false`.
->>>>>>> a5cebca8
+- Removed JSON format from `view`
 
 ## v0.28.1
 
