version: "{build}"

clone_folder: c:\gopath\src\github.com\manifoldco\torus-cli

platform:
  - x64

environment:
  GOPATH: c:\gopath
  GOVERSION: 1.9.1
  DEPVERSION: 0.3.2

init:
  - git config --global core.autocrlf input

install:
<<<<<<< HEAD
  # wix setup
  - set PATH=%WIX%\bin;%PATH%
  # go-msi install - static link method
  - curl -fsSL -o C:\go-msi.msi https://github.com/mh-cbon/go-msi/releases/download/1.0.2/go-msi-amd64.msi
  - msiexec.exe /i C:\go-msi.msi /quiet
  - set PATH=C:\Program Files\go-msi\;%PATH% 

=======
  - set PATH=%WIX%\bin;%PATH%                # need this on appveyor
>>>>>>> 0094f17f
  - rmdir c:\go /s /q
  - appveyor DownloadFile https://storage.googleapis.com/golang/go%GOVERSION%.windows-amd64.msi
  - msiexec /i go%GOVERSION%.windows-amd64.msi /q
  - set Path=c:\go\bin;c:\gopath\bin;%Path%
  - go version
  - go env
  - C:\MinGW\bin\mingw32-make bootstrap-windows
  - set PATH=C:\Program Files\go-msi\;%PATH% # need this on appveyor


build_script:
<<<<<<< HEAD
  - c:\gopath\bin\dep.exe ensure
  - go build -o torus.exe
  - go-msi make --msi torus.msi --version 0.0.1 -s packaging/msi/templates/
=======
  - C:\MinGW\bin\mingw32-make msi
>>>>>>> 0094f17f

test_script:
  - FOR /f "" %%G in ('go list ./... ^| find /i /v "/vendor/"') DO (go test -run=. -bench=. -v %%G)<|MERGE_RESOLUTION|>--- conflicted
+++ resolved
@@ -14,17 +14,7 @@
   - git config --global core.autocrlf input
 
 install:
-<<<<<<< HEAD
-  # wix setup
-  - set PATH=%WIX%\bin;%PATH%
-  # go-msi install - static link method
-  - curl -fsSL -o C:\go-msi.msi https://github.com/mh-cbon/go-msi/releases/download/1.0.2/go-msi-amd64.msi
-  - msiexec.exe /i C:\go-msi.msi /quiet
-  - set PATH=C:\Program Files\go-msi\;%PATH% 
-
-=======
   - set PATH=%WIX%\bin;%PATH%                # need this on appveyor
->>>>>>> 0094f17f
   - rmdir c:\go /s /q
   - appveyor DownloadFile https://storage.googleapis.com/golang/go%GOVERSION%.windows-amd64.msi
   - msiexec /i go%GOVERSION%.windows-amd64.msi /q
@@ -36,13 +26,7 @@
 
 
 build_script:
-<<<<<<< HEAD
-  - c:\gopath\bin\dep.exe ensure
-  - go build -o torus.exe
-  - go-msi make --msi torus.msi --version 0.0.1 -s packaging/msi/templates/
-=======
   - C:\MinGW\bin\mingw32-make msi
->>>>>>> 0094f17f
 
 test_script:
   - FOR /f "" %%G in ('go list ./... ^| find /i /v "/vendor/"') DO (go test -run=. -bench=. -v %%G)