'use strict';

var user = exports;

var _ = require('lodash');
var utils = require('common/utils');

var client = require('../api/client').create();
var validate = require('../validate');
var output = require('../cli/output');

user.crypto = require('./crypto');

user.output = {};

user.output.success = output.create(function () {
  console.log('Your account has been created!');
});

user.output.failure = function (err) {
  var message = err.message;
  var messages = Array.isArray(message) ? message : [message];

  output.create.call(null, function () {
    switch (err.type) {
      // TODO: Graceful re-start of prompt for invalid input
      case 'invalid_request':
        if (messages.indexOf('resource exists') > -1) {
          console.error('Email address in use, please try again');
        } else {
          console.error('Whoops! Something went wrong. Please try again');
        }
        break;
      default:
        console.error('Signup failed, please try again');
        break;
    }
  });
};

/**
 * Signup prompt questions
 */
<<<<<<< HEAD
user.questions = function() {
  var self = this;
=======
user.questions = function (ctx) {
>>>>>>> 781d1fca
  return [
    // Stage one
    [
      {
        name: 'name',
        message: 'Full name',
        validate: validate.name
      },
      {
        name: 'email',
        message: 'Email',
        validate: validate.email
      }
    ],
    // Stage two
    [
      {
        type: 'password',
        name: 'passphrase',
        message: 'Passphrase',
        validate: validate.passphrase,
        retryMessage: 'Passwords did not match. Please re-enter your password'
      },
      {
        type: 'password',
        name: 'confirm_passphrase',
        message: 'Confirm Passphrase',
        validate: function (input, answers) {
          var error = 'Passphrase must match';
          var failed = input !== answers.passphrase;
          // When failed, tell prompt which stage failed to recurse
          // if the maximum attempts has been reached
<<<<<<< HEAD
          return failed? self.failed(1, error) : true;
        },
      },
=======
          return failed ? ctx.failed(1, error) : true;
        }
      }
>>>>>>> 781d1fca
    ]
  ];
};

/**
 * Create user object from inputs
 *
 * @param {object} userInput
 */
user.create = function (userInput) {
  var object = {
    id: utils.id('user'), // generate user-object id
    body: {
      name: userInput.name,
      email: userInput.email
    }
  };

  // Encrypt the password, generate the master key
  return user.crypto.encryptPasswordObject(userInput.passphrase)
    .then(function (result) {
      // Append the master and password objects to body
      object.body = _.extend(object.body, result);
      return object;
    }).then(function () {
      return client.post({
        url: '/users',
        json: object
      });
    });
};<|MERGE_RESOLUTION|>--- conflicted
+++ resolved
@@ -41,12 +41,8 @@
 /**
  * Signup prompt questions
  */
-<<<<<<< HEAD
-user.questions = function() {
+user.questions = function () {
   var self = this;
-=======
-user.questions = function (ctx) {
->>>>>>> 781d1fca
   return [
     // Stage one
     [
@@ -79,15 +75,9 @@
           var failed = input !== answers.passphrase;
           // When failed, tell prompt which stage failed to recurse
           // if the maximum attempts has been reached
-<<<<<<< HEAD
-          return failed? self.failed(1, error) : true;
-        },
-      },
-=======
-          return failed ? ctx.failed(1, error) : true;
+          return failed ? self.failed(1, error) : true;
         }
       }
->>>>>>> 781d1fca
     ]
   ];
 };
